{
    "$schema": "../src/json_schema/azure_databricks_schema.json",
    "name": "Framework Databricks",
    "properties": {
        "annotations": [],
        "type": "AzureDatabricks",
        "typeProperties": {
<<<<<<< HEAD
            "domain": "https://adb-2512305016931173.13.azuredatabricks.net",
=======
            "domain": "https://adb-4088817423847130.10.azuredatabricks.net",
>>>>>>> 606f8b47
            "accessToken": {
                "type": "AzureKeyVaultSecret",
                "store": {
                    "referenceName": "Azure Key Vault",
                    "type": "LinkedServiceReference"
                },
                "secretName": "databricks-junior-token"
            },
<<<<<<< HEAD
            "existingClusterId": "0501-110248-jk440yfr"
=======
            "existingClusterId": "0501-133702-5tqo50zr"
>>>>>>> 606f8b47
        }
    }
}<|MERGE_RESOLUTION|>--- conflicted
+++ resolved
@@ -5,11 +5,7 @@
         "annotations": [],
         "type": "AzureDatabricks",
         "typeProperties": {
-<<<<<<< HEAD
-            "domain": "https://adb-2512305016931173.13.azuredatabricks.net",
-=======
             "domain": "https://adb-4088817423847130.10.azuredatabricks.net",
->>>>>>> 606f8b47
             "accessToken": {
                 "type": "AzureKeyVaultSecret",
                 "store": {
@@ -18,11 +14,7 @@
                 },
                 "secretName": "databricks-junior-token"
             },
-<<<<<<< HEAD
-            "existingClusterId": "0501-110248-jk440yfr"
-=======
             "existingClusterId": "0501-133702-5tqo50zr"
->>>>>>> 606f8b47
         }
     }
 }