--- conflicted
+++ resolved
@@ -5,11 +5,7 @@
         "annotations": [],
         "type": "AzureSqlDatabase",
         "typeProperties": {
-<<<<<<< HEAD
-            "server": "fj1sqlserver-9vmqjph.database.windows.net",
-=======
             "server": "fj1sqlserver-ctm8naa.database.windows.net",
->>>>>>> 606f8b47
             "database": "fj1-metadata-uks",
             "encrypt": "mandatory",
             "trustServerCertificate": false,
